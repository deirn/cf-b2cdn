/**
 * This part of the Worker is intended to be run by using Cloudflare Cron Triggers to obtain a
 * an authorization token so that files in a private B2 bucket can be listed and downloaded
 * only through an authorized worker.
 *
 * This Worker will use a Backblaze B2 keyID and applicationKey (secret) to
 *     1. Obtain an authorization token
 *     2. Store the authorization token in Workers KV for later use
 *
 * SETTINGS
 * This app expects you to have the following `vars` present in your wrangler.toml:
 *     - B2ACCESS = the keyID to use (i.e. 000c12345a1234b0000000001)
 *     - B2BUCKET = the name of the bucket to obtain a token for
 *
 * SECRETS
 * This app also expects the following `secrets` to be accessible to your app.
 * DO NOT ADD SECRETS TO THE `vars` SECTION OF YOUR wrangler.toml FILE!
 *     - B2SECRET = the applicationKey to use (i.e. K000FGH1C9+/daQyVa4qx+B/catguYM)
 *
 * To create a secret, run the command `wrangler secret put <secret_name>`
 * Learn more here:
 * https://developers.cloudflare.com/workers/cli-wrangler/commands#secret
 *
 * Obtaining authorization tokens is a Class C transaction on Backblaze B2. It's
 * the most expensive tier (still only a fraction of a penny for thousands a
 * day at the time of this writing though). Refreshing your authorization token
 * every 4 hours or so should be plenty frequent, and still well within
 * free-tier limits (2,500 free Class C transactions daily at time of writing).
 */

import {
  B2_AUTHORIZE_URL,
  B2_LIST_BUCKETS_ENDPOINT,
  B2_GET_DOWNLOAD_AUTHORIZATION_ENDPOINT,
  KV_CONFIG_KEY,
} from './constants';


/**
 * Obtain authorization token by using our application ID and application key
 */
async function authorizeAccount() {
  // console.log("authorizeAccount...")

  // base-64 encode our B2 App ID and Secret Key
  const b64auth = btoa(`${B2ACCESS}:${B2SECRET}`);

  const response = await fetch(B2_AUTHORIZE_URL, {
    headers: {
      'Authorization': `Basic ${b64auth}`, // prepend "Basic " to our Base64 string in an Authorization header
    },
  });

  return await response.json();
}


/**
 * Use the authorization object returned by authorizeAccount
 * to get the ID of the bucket named in the B2BUCKET variable
 *
 * @param authobj the JSON object returned by a call to authorizeAccount
 */
async function getBucketId(authobj) {
  // console.log("getBucketId...")
  try {
    if (authobj.allowed.bucketId) {
      return authobj.allowed.bucketId;
    }
  } catch (err) {
    // console.log("Let's ask for the Bucket ID through the API instead")
  }

  const url = new URL(authobj.apiUrl);
  url.pathname = B2_LIST_BUCKETS_ENDPOINT;

  const jsonData = {
    accountId: authobj.accountId,
    bucketName: B2BUCKET,
  };
  const authToken = authobj.authorizationToken;

  const response = await fetch(url.toString(), {
    method: 'POST',
    headers: {
      'Authorization': authToken,
      'Content-Type': 'application/json',
    },
    body: JSON.stringify(jsonData),
  });

  const bucketList = await response.json();

  return bucketList.buckets[0].bucketId;
}


/**
 * Get the download authorization token using the authorization
 * token obtained in authorizeAccount. This download
 * authorization token can be used to download from private B2 buckets.
 *
 * @param {object} authobj the JSON response from authorizeAccount
 * @param {string} bucketId the ID of the bucket the token will be good for
 */
async function getDownloadAuthorization(authobj, bucketId) {
  const downloadAuthURL = new URL(authobj.apiUrl);
  downloadAuthURL.pathname = B2_GET_DOWNLOAD_AUTHORIZATION_ENDPOINT;
  const jsonData = {
    bucketId: bucketId,
    fileNamePrefix: '',
    validDurationInSeconds: MAX_AGE,
  };

  const authToken = authobj.authorizationToken;
  const response = await fetch(downloadAuthURL.toString(), {
    method: 'POST',
    headers: {
      'Authorization': authToken,
      'Content-Type': 'application/json',
    },
    body: JSON.stringify(jsonData),
  });

  const downloadAuth = await response.json();
  return `${downloadAuth.authorizationToken}`;
}


/**
 * Use our application ID and application Key to obtain an authorization token.
 *
 * @return {Promise<{authorizationToken: string, apiUrl: string, downloadUrl: string, bucketId: string}>}
 */
export async function getB2ConfigObject() {
  // obtain authorization token
  const authobj = await authorizeAccount();
  /*
    Application keys that are restricted to a single bucket already have the `bucketId` in the response. However, that
    may not be the case for the key we authorized with. Therefore, we resolve the bucket name found in the B2BUCKET
    variable to a Bucket ID, and put it back in the authobj.
     */
  const bucketId = await getBucketId(authobj);
  const b2config = {
    apiUrl: authobj.apiUrl,
    authorizationToken: authobj.authorizationToken,
    bucketId: bucketId,
    downloadUrl: authobj.downloadUrl,
  };

  return b2config;
}

/**
 * Put our B2 configuration object into Workers KV
 *
 * @param b2config object containing our auth token and other info we need to access private buckets
 * @return {Promise<*>} a promise that resolves once the config object is in KV
 */
export async function persistConfigObject(b2config) {
  return B2CDN.put(KV_CONFIG_KEY, JSON.stringify(b2config));
}


/**
 * Obtains essential information from the Backblaze B2 API (authorization token, Bucket ID, and API/download URLs)
 * and puts it in Workers KV for retrieval by our other Worker that actually does the downloading from the bucket.
 *
 * @param {Event} event the fetch event that triggered the Worker
 * @returns {Promise<Object>} the B2 configuration object retrieved from B2's
 *                            authorization endpoint
 */
async function handleAuthCronJob(event) {
<<<<<<< HEAD
  const b2config = await getB2ConfigObject();
  return persistConfigObject(b2config);
=======
    const b2config = await getB2ConfigObject()
    event.waitUntil(persistConfigObject(b2config))
    return b2config
>>>>>>> 33d99a33
}

export default handleAuthCronJob;<|MERGE_RESOLUTION|>--- conflicted
+++ resolved
@@ -171,14 +171,9 @@
  *                            authorization endpoint
  */
 async function handleAuthCronJob(event) {
-<<<<<<< HEAD
-  const b2config = await getB2ConfigObject();
-  return persistConfigObject(b2config);
-=======
-    const b2config = await getB2ConfigObject()
-    event.waitUntil(persistConfigObject(b2config))
-    return b2config
->>>>>>> 33d99a33
+  const b2config = await getB2ConfigObject()
+  event.waitUntil(persistConfigObject(b2config))
+  return b2config
 }
 
 export default handleAuthCronJob;