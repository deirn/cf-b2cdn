import Router from './router';
import handleAuthCronJob from './authorization';
import {getFacesPage, rewriteErrorResponse} from './error_handling';
import getB2Directory from './directory';
import getB2File from './file_download';
import {
  KV_CONFIG_KEY,
  SECONDS_TO_CACHE_KV_AUTH_INVALID,
  SECONDS_TO_CACHE_KV_AUTH_STALE,
} from './constants';

const CACHE = caches.default;

/**
 * Our B2 object will get pulled from KV in the first request and will persist here until
 * the Worker is killed (otherwise having it out here in global scope saves us some KV calls)
 *
 * @type {object}
 */
const B2 = {
<<<<<<< HEAD
  date: undefined, // the JSON we persisted in KV with our auth token and more
  lastRefresh: undefined, // timestamp of when we last fetched our auth token from KV
};
=======
    data: undefined,  // the JSON we persisted in KV with our auth token and more
    lastRefresh: undefined,  // timestamp of when we last fetched our auth token from KV
}
>>>>>>> 33d99a33


/**
 * Add extra security headers to get an A on https://securityheaders.com/
 *
 * @param response a Response object that will be modified in-place
 */
function addSecurityHeaders(response) {
  const contentType = response.headers.get('Content-Type');

  // if HTML content
  if (/text\/html/i.test(contentType)) {
    // "unsafe-inline" for style-src doesn't seem like that big a deal
    // but it will prevent you from getting an A+ on https://securityheaders.com/
    //response.headers.set('Content-Security-Policy', `default-src 'self' cdn.jsdelivr.net; frame-ancestors 'self'`);
    // forbid geolocation and microphone usage by this page or any iframes on it
    response.headers.set('Permissions-Policy', `geolocation=(),microphone=()`);
    response.headers.set('Referrer-Policy', 'no-referrer-when-downgrade');
    response.headers.set('X-Frame-Options', 'SAMEORIGIN');
  } else {
    // allow hotlinking of font files and other assets
    response.headers.set('Access-Control-Allow-Origin', '*');
  }
}


/**
 * Attempts to pull our b2config object out of KV storage.
 *
<<<<<<< HEAD
 * @return {Promise<void>}
 */
async function refreshB2Config() {
  console.log('Getting our B2 authorization token from KV...');
  B2.data = JSON.parse(await B2CDN.get(KV_CONFIG_KEY));
  B2.lastRefresh = Date.now();
=======
 * @param {Event} event an event we can call "waitUntil" on
 * @returns {Promise<void>}
 */
async function refreshB2Config(event) {
    console.log("Getting our B2 authorization token from KV...")
    const data = await B2CDN.get(KV_CONFIG_KEY)
    if(data === null) {
        console.log("Looks like the cron job has never run. We will do it " +
            "now to get our authorization key.")
        // perform the cron job ourselves if it has never run before
        B2.data = await handleAuthCronJob(event);
    }
    else {
        B2.data = JSON.parse(data)
    }
    B2.lastRefresh = Date.now()
>>>>>>> 33d99a33
}


async function redirect(event) {
  const url = new URL(event.request.url);
  url.hostname = MAIN_DOMAIN;
  return Response.redirect(url.toString(), 301);
}


/**
 * Handle an incoming user request.
 *
 * @param event the fetch event that triggered this listener
 * @return {Promise<*>} a response either from Backblaze B2 or an error message
 */
async function handleRequest(event) {
<<<<<<< HEAD
  const request = event.request;

  // return from cache if we've seen this before and the response isn't stale
  const cachedResponse = await CACHE.match(request.clone());
  if (cachedResponse !== undefined) {
    console.log(`Served cached response for ${event.request.url}`);
    return cachedResponse;
  }

  const secondsSinceRefresh = (Date.now() - B2.lastRefresh) / 1000;

  if (B2.data === undefined || isNaN(secondsSinceRefresh) || secondsSinceRefresh > SECONDS_TO_CACHE_KV_AUTH_INVALID) {
    // the config is either very old or hasn't even been loaded from KV yet
    await refreshB2Config();
  } else if (secondsSinceRefresh > SECONDS_TO_CACHE_KV_AUTH_STALE) {
    // we'll be using the current token but this schedules the latest one to be read from KV
    console.log('Auth token is a little old, use it, but also refresh it in the background from KV');
    event.waitUntil(refreshB2Config());
  }

  const r = new Router();
  // Replace with the appropriate paths and handlers
  // r.get('.*/bar', () => new Response('responding for /bar'))
  // r.get('.*/foo', request => handler(request))

  // display the possible error message faces when a user visits /faces or /faces.txt
  r.get('/faces(\\.txt)?', getFacesPage);
  r.get('/robots\\.txt', (request) => new Response('User-Agent: *\nDisallow: /\n', {status: 200, headers: {'Content-Type': 'text/plain'}}));
  if (false) {
    r.get('/_refreshB2AuthToken', (request) => {
      handleAuthCronJob(null);
      return new Response('', {status: 204});
    });
  }
  r.get('.*/', (request) => getB2Directory(request, B2));
  // catch-all route to return a Backblaze B2 file (should be last router rule)
  r.get('.*', (request) => getB2File(request, B2));

  // evaluate this request and get the response from the matching route handler
  const response = await r.route(request);
  if (response.status < 300 || response.status >= 400) {
    addSecurityHeaders(response);
  }

  // put this response in the cache in the background (the Worker will stay alive to finish the job)
  event.waitUntil(CACHE.put(request.clone(), response.clone()));

  return response;
=======
    const request = event.request

    // return from cache if we've seen this before and the response isn't stale
    const cachedResponse = await CACHE.match(request.clone())
    if(cachedResponse !== undefined && !/no-cache/i.test(request.headers.get("Cache-Control"))) {
        console.log(`Served cached response for ${event.request.url}`)
        return cachedResponse
    }

    let secondsSinceRefresh = (Date.now() - B2.lastRefresh) / 1000

    if(B2.data === undefined || isNaN(secondsSinceRefresh) || secondsSinceRefresh > SECONDS_TO_CACHE_KV_AUTH_INVALID) {
        // the config is either very old or hasn't even been loaded from KV yet
        await refreshB2Config(event)
    }
    else if(secondsSinceRefresh > SECONDS_TO_CACHE_KV_AUTH_STALE) {
        // we'll be using the current token but this schedules the latest one to be read from KV
        console.log("Auth token is a little old. We will use it, but also " +
            "refresh it in the background from KV.")
        event.waitUntil(refreshB2Config(event))
    }

    const r = new Router()
    // Replace with the appropriate paths and handlers
    // r.get('.*/bar', () => new Response('responding for /bar'))
    // r.get('.*/foo', request => handler(request))

    // display the possible error message faces when a user visits /faces or /faces.txt
    r.get("/faces(\\.txt)?", getFacesPage)
    r.get('.*/', request => getB2Directory(request, B2))
    // catch-all route to return a Backblaze B2 file (should be last router rule)
    r.get('.*', request => getB2File(request, B2))

    // evaluate this request and get the response from the matching route handler
    const response = await r.route(request)
    if(response.status < 300 || response.status >= 400) {
        addSecurityHeaders(response)
    }

    // put this response in the cache in the background (the Worker will stay alive to finish the job)
    event.waitUntil(CACHE.put(request.clone(), response.clone()));

    return response
>>>>>>> 33d99a33
}


// entrypoint for HTTP Request
addEventListener('fetch', (event) => {
  const requestUrl = new URL(event.request.url);
  const domain = requestUrl.hostname;
  if (domain === MAIN_DOMAIN || domain === DIR_DOMAIN) {
    event.respondWith(handleRequest(event));
  } else {
    // redirect any non-main domain to the main domain (i.e. www.example.com to example.com)
    event.respondWith(redirect(event));
  }
});


// entrypoint for Cron Trigger
addEventListener('scheduled', (event) => {
  event.waitUntil(handleAuthCronJob(event));
});<|MERGE_RESOLUTION|>--- conflicted
+++ resolved
@@ -18,15 +18,9 @@
  * @type {object}
  */
 const B2 = {
-<<<<<<< HEAD
-  date: undefined, // the JSON we persisted in KV with our auth token and more
-  lastRefresh: undefined, // timestamp of when we last fetched our auth token from KV
-};
-=======
-    data: undefined,  // the JSON we persisted in KV with our auth token and more
-    lastRefresh: undefined,  // timestamp of when we last fetched our auth token from KV
+  data: undefined,  // the JSON we persisted in KV with our auth token and more
+  lastRefresh: undefined,  // timestamp of when we last fetched our auth token from KV
 }
->>>>>>> 33d99a33
 
 
 /**
@@ -56,31 +50,21 @@
 /**
  * Attempts to pull our b2config object out of KV storage.
  *
-<<<<<<< HEAD
- * @return {Promise<void>}
- */
-async function refreshB2Config() {
-  console.log('Getting our B2 authorization token from KV...');
-  B2.data = JSON.parse(await B2CDN.get(KV_CONFIG_KEY));
-  B2.lastRefresh = Date.now();
-=======
  * @param {Event} event an event we can call "waitUntil" on
  * @returns {Promise<void>}
  */
 async function refreshB2Config(event) {
-    console.log("Getting our B2 authorization token from KV...")
-    const data = await B2CDN.get(KV_CONFIG_KEY)
-    if(data === null) {
-        console.log("Looks like the cron job has never run. We will do it " +
-            "now to get our authorization key.")
-        // perform the cron job ourselves if it has never run before
-        B2.data = await handleAuthCronJob(event);
-    }
-    else {
-        B2.data = JSON.parse(data)
-    }
-    B2.lastRefresh = Date.now()
->>>>>>> 33d99a33
+  console.log("Getting our B2 authorization token from KV...")
+  const data = await B2CDN.get(KV_CONFIG_KEY)
+  if (data === null) {
+    console.log("Looks like the cron job has never run. We will do it " +
+      "now to get our authorization key.")
+    // perform the cron job ourselves if it has never run before
+    B2.data = await handleAuthCronJob(event);
+  } else {
+    B2.data = JSON.parse(data)
+  }
+  B2.lastRefresh = Date.now()
 }
 
 
@@ -98,25 +82,25 @@
  * @return {Promise<*>} a response either from Backblaze B2 or an error message
  */
 async function handleRequest(event) {
-<<<<<<< HEAD
   const request = event.request;
 
   // return from cache if we've seen this before and the response isn't stale
-  const cachedResponse = await CACHE.match(request.clone());
-  if (cachedResponse !== undefined) {
-    console.log(`Served cached response for ${event.request.url}`);
-    return cachedResponse;
+  const cachedResponse = await CACHE.match(request.clone())
+  if (cachedResponse !== undefined && !/no-cache/i.test(request.headers.get("Cache-Control"))) {
+      console.log(`Served cached response for ${event.request.url}`)
+      return cachedResponse
   }
 
   const secondsSinceRefresh = (Date.now() - B2.lastRefresh) / 1000;
 
   if (B2.data === undefined || isNaN(secondsSinceRefresh) || secondsSinceRefresh > SECONDS_TO_CACHE_KV_AUTH_INVALID) {
     // the config is either very old or hasn't even been loaded from KV yet
-    await refreshB2Config();
+    await refreshB2Config(event)
   } else if (secondsSinceRefresh > SECONDS_TO_CACHE_KV_AUTH_STALE) {
     // we'll be using the current token but this schedules the latest one to be read from KV
-    console.log('Auth token is a little old, use it, but also refresh it in the background from KV');
-    event.waitUntil(refreshB2Config());
+    console.log("Auth token is a little old. We will use it, but also " +
+      "refresh it in the background from KV.")
+    event.waitUntil(refreshB2Config(event))
   }
 
   const r = new Router();
@@ -147,51 +131,6 @@
   event.waitUntil(CACHE.put(request.clone(), response.clone()));
 
   return response;
-=======
-    const request = event.request
-
-    // return from cache if we've seen this before and the response isn't stale
-    const cachedResponse = await CACHE.match(request.clone())
-    if(cachedResponse !== undefined && !/no-cache/i.test(request.headers.get("Cache-Control"))) {
-        console.log(`Served cached response for ${event.request.url}`)
-        return cachedResponse
-    }
-
-    let secondsSinceRefresh = (Date.now() - B2.lastRefresh) / 1000
-
-    if(B2.data === undefined || isNaN(secondsSinceRefresh) || secondsSinceRefresh > SECONDS_TO_CACHE_KV_AUTH_INVALID) {
-        // the config is either very old or hasn't even been loaded from KV yet
-        await refreshB2Config(event)
-    }
-    else if(secondsSinceRefresh > SECONDS_TO_CACHE_KV_AUTH_STALE) {
-        // we'll be using the current token but this schedules the latest one to be read from KV
-        console.log("Auth token is a little old. We will use it, but also " +
-            "refresh it in the background from KV.")
-        event.waitUntil(refreshB2Config(event))
-    }
-
-    const r = new Router()
-    // Replace with the appropriate paths and handlers
-    // r.get('.*/bar', () => new Response('responding for /bar'))
-    // r.get('.*/foo', request => handler(request))
-
-    // display the possible error message faces when a user visits /faces or /faces.txt
-    r.get("/faces(\\.txt)?", getFacesPage)
-    r.get('.*/', request => getB2Directory(request, B2))
-    // catch-all route to return a Backblaze B2 file (should be last router rule)
-    r.get('.*', request => getB2File(request, B2))
-
-    // evaluate this request and get the response from the matching route handler
-    const response = await r.route(request)
-    if(response.status < 300 || response.status >= 400) {
-        addSecurityHeaders(response)
-    }
-
-    // put this response in the cache in the background (the Worker will stay alive to finish the job)
-    event.waitUntil(CACHE.put(request.clone(), response.clone()));
-
-    return response
->>>>>>> 33d99a33
 }
 
 
